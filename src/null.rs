--- conflicted
+++ resolved
@@ -12,7 +12,6 @@
 pub struct NullWatcher;
 
 impl Watcher for NullWatcher {
-<<<<<<< HEAD
     fn new(tx: Sender<Event>) -> Result<NullWatcher> {
         Ok(NullWatcher)
     }
@@ -22,17 +21,6 @@
     }
 
     fn unwatch<P: AsRef<Path>>(&mut self, path: P) -> Result<()> {
-=======
-    fn new(_tx: Sender<Event>) -> Result<NullWatcher, Error> {
-        Ok(NullWatcher)
-    }
-
-    fn watch<P: AsRef<Path>>(&mut self, _path: P) -> Result<(), Error> {
-        Ok(())
-    }
-
-    fn unwatch<P: AsRef<Path>>(&mut self, _path: P) -> Result<(), Error> {
->>>>>>> 0e6378c1
         Ok(())
     }
 }