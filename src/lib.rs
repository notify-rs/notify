--- conflicted
+++ resolved
@@ -62,12 +62,8 @@
 
 #[cfg(target_os = "linux")] pub type RecommendedWatcher = INotifyWatcher;
 #[cfg(target_os = "macos")] pub type RecommendedWatcher = FsEventWatcher;
-<<<<<<< HEAD
 #[cfg(target_os = "windows")] pub type RecommendedWatcher = ReadDirectoryChangesWatcher;
-#[cfg(not(any(target_os = "linux", target_os = "macos", target_os = "windows")))] pub type RecommendedWatcher = NullWatcher;
-=======
-#[cfg(not(any(target_os = "linux", target_os = "macos")))] pub type RecommendedWatcher = PollWatcher;
->>>>>>> 1dfe1a80
+#[cfg(not(any(target_os = "linux", target_os = "macos", target_os = "windows")))] pub type RecommendedWatcher = PollWatcher;
 
 pub fn new(tx: Sender<Event>) -> Result<RecommendedWatcher, Error> {
   Watcher::new(tx)
