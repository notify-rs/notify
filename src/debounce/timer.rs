use super::super::{op, DebouncedEvent};

use std::collections::VecDeque;
use std::path::PathBuf;
use std::sync::mpsc;
use std::sync::{
    atomic::{self, AtomicBool},
    Arc, Condvar, Mutex,
};
use std::thread;
use std::time::{Duration, Instant};

use debounce::OperationsBuffer;

#[derive(PartialEq, Eq)]
struct ScheduledEvent {
    id: u64,
    when: Instant,
    path: PathBuf,
}

struct ScheduleWorker {
    new_event_trigger: Arc<Condvar>,
    stop_trigger: Arc<Condvar>,
    events: Arc<Mutex<VecDeque<ScheduledEvent>>>,
    tx: mpsc::Sender<DebouncedEvent>,
    operations_buffer: OperationsBuffer,
    stopped: Arc<AtomicBool>,
    worker_ongoing_write_event: Arc<Mutex<Option<(Instant, PathBuf)>>>,
}

impl ScheduleWorker {
    fn fire_due_events(&self, now: Instant) -> Option<Instant> {
        let mut events = self.events.lock().unwrap();
        while let Some(event) = events.pop_front() {
            if event.when <= now {
                self.fire_event(event)
            } else {
                // not due yet, put it back
                let next_when = event.when;
                events.push_front(event);
                return Some(next_when);
            }
        }
        None
    }

    fn fire_event(&self, ev: ScheduledEvent) {
        let ScheduledEvent { path, .. } = ev;
        if let Ok(ref mut op_buf) = self.operations_buffer.lock() {
            if let Some((op, from_path, _)) = op_buf.remove(&path) {
                let is_partial_rename = from_path.is_none();
                if let Some(from_path) = from_path {
                    self.tx
                        .send(DebouncedEvent::Rename(from_path, path.clone()))
                        .unwrap();
                }
                let message = match op {
                    Some(op::Op::CREATE) => Some(DebouncedEvent::Create(path)),
<<<<<<< HEAD
                    Some(op::Op::WRITE) => Some(DebouncedEvent::Write(path)),
                    Some(op::Op::METADATA) => Some(DebouncedEvent::Metadata(path)),
=======
                    Some(op::Op::WRITE) => {
                        //disable ongoing_write
                        let mut ongoing_write_event = self.worker_ongoing_write_event.lock().unwrap();
                        *ongoing_write_event = None;
                        Some(DebouncedEvent::Write(path))
                    },
                    Some(op::Op::CHMOD) => Some(DebouncedEvent::Chmod(path)),
>>>>>>> 0a740eb8
                    Some(op::Op::REMOVE) => Some(DebouncedEvent::Remove(path)),
                    Some(op::Op::RENAME) if is_partial_rename => {
                        if path.exists() {
                            Some(DebouncedEvent::Create(path))
                        } else {
                            Some(DebouncedEvent::Remove(path))
                        }
                    }
                    _ => None,
                };
                if let Some(m) = message {
                    let _ = self.tx.send(m);
                }
            } else {
                // TODO error!("path not found in operations_buffer: {}", path.display())
            }
        }
    }

    fn run(&mut self) {
        let m = Mutex::new(());

        // Unwrapping is safe because the mutex can't be poisoned,
        // since we just created it.
        let mut g = m.lock().unwrap();

        loop {
            let now = Instant::now();
            let next_when = self.fire_due_events(now);

            if self.stopped.load(atomic::Ordering::SeqCst) {
                break;
            }

            // Unwrapping is safe because the mutex can't be poisoned,
            // since we haven't shared it with another thread.
            g = if let Some(next_when) = next_when {
                // wait for stop notification or timeout to send next event
                self.stop_trigger
                    .wait_timeout(g, next_when - now)
                    .unwrap()
                    .0
            } else {
                // no pending events
                // wait for new event, to check when it should be send and then wait to send it
                self.new_event_trigger.wait(g).unwrap()
            };
        }
    }
}

pub struct WatchTimer {
    counter: u64,
    new_event_trigger: Arc<Condvar>,
    stop_trigger: Arc<Condvar>,
    delay: Duration,
    events: Arc<Mutex<VecDeque<ScheduledEvent>>>,
    stopped: Arc<AtomicBool>,
    pub ongoing_write_event: Arc<Mutex<Option<(Instant, PathBuf)>>>,
    pub ongoing_write_duration: Option<Duration>,
}

impl WatchTimer {
    pub fn new(
        tx: mpsc::Sender<DebouncedEvent>,
        operations_buffer: OperationsBuffer,
        delay: Duration,
    ) -> WatchTimer {
        let events = Arc::new(Mutex::new(VecDeque::new()));
        let new_event_trigger = Arc::new(Condvar::new());
        let stop_trigger = Arc::new(Condvar::new());
        let stopped = Arc::new(AtomicBool::new(false));

        let worker_new_event_trigger = new_event_trigger.clone();
        let worker_stop_trigger = stop_trigger.clone();
        let worker_events = events.clone();
        let worker_stopped = stopped.clone();
        let ongoing_write_event = Arc::new(Mutex::new(None));
        let worker_ongoing_write_event = ongoing_write_event.clone();
        thread::spawn(move || {
            ScheduleWorker {
                new_event_trigger: worker_new_event_trigger,
                stop_trigger: worker_stop_trigger,
                events: worker_events,
                tx,
                operations_buffer,
                stopped: worker_stopped,
                worker_ongoing_write_event,
            }
            .run();
        });

        WatchTimer {
            counter: 0,
            new_event_trigger,
            stop_trigger,
            delay,
            events,
            stopped,
            ongoing_write_event,
            ongoing_write_duration: None,
        }
    }

    pub fn set_ongoing_write_duration(&mut self, duration: Option<Duration>) {
        self.ongoing_write_duration = duration;
    }

    pub fn schedule(&mut self, path: PathBuf) -> u64 {
        self.counter = self.counter.wrapping_add(1);

        self.events.lock().unwrap().push_back(ScheduledEvent {
            id: self.counter,
            when: Instant::now() + self.delay,
            path: path,
        });

        self.new_event_trigger.notify_one();

        self.counter
    }

    pub fn ignore(&self, id: u64) {
        let mut events = self.events.lock().unwrap();
        let index = events.iter().rposition(|e| e.id == id);
        if let Some(index) = index {
            events.remove(index);
        }
    }
}

impl Drop for WatchTimer {
    fn drop(&mut self) {
        self.stopped.store(true, atomic::Ordering::SeqCst);
        self.stop_trigger.notify_one();
        self.new_event_trigger.notify_one();
    }
}<|MERGE_RESOLUTION|>--- conflicted
+++ resolved
@@ -57,18 +57,13 @@
                 }
                 let message = match op {
                     Some(op::Op::CREATE) => Some(DebouncedEvent::Create(path)),
-<<<<<<< HEAD
-                    Some(op::Op::WRITE) => Some(DebouncedEvent::Write(path)),
-                    Some(op::Op::METADATA) => Some(DebouncedEvent::Metadata(path)),
-=======
                     Some(op::Op::WRITE) => {
                         //disable ongoing_write
                         let mut ongoing_write_event = self.worker_ongoing_write_event.lock().unwrap();
                         *ongoing_write_event = None;
                         Some(DebouncedEvent::Write(path))
                     },
-                    Some(op::Op::CHMOD) => Some(DebouncedEvent::Chmod(path)),
->>>>>>> 0a740eb8
+                    Some(op::Op::METADATA) => Some(DebouncedEvent::Chmod(path)),
                     Some(op::Op::REMOVE) => Some(DebouncedEvent::Remove(path)),
                     Some(op::Op::RENAME) if is_partial_rename => {
                         if path.exists() {
