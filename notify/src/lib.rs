--- conflicted
+++ resolved
@@ -293,7 +293,6 @@
     NullWatcher,
 }
 
-<<<<<<< HEAD
 type FilterFn = dyn Fn(&Path) -> bool + Send + Sync;
 /// Path filter to limit what gets watched.
 #[derive(Clone)]
@@ -323,7 +322,8 @@
     fn should_watch(&self, path: &Path) -> bool {
         self.0.as_ref().map_or(true, |f| f(path))
     }
-=======
+}
+
 /// Providing methods for adding and removing paths to watch.
 ///
 /// `Box<dyn PathsMut>` is created by [`Watcher::paths_mut`]. See its documentation for more.
@@ -339,7 +339,6 @@
     /// The behaviour of dropping a [`PathsMut`] without calling [`commit`] is unspecified.
     /// The implementation is free to ignore the changes or not, and may leave the watcher in a started or stopped state.
     fn commit(self: Box<Self>) -> Result<()>;
->>>>>>> 978fe719
 }
 
 /// Type that can deliver file activity notifications
