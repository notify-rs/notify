//! The standard suite of tests for `Backend` implementations.
//!
//! # Examples
//!
//! To use these tests, create a file called `tests/compliance.rs` and write:
//!
//! ```rust,ignore
//! extern crate futures;
//! #[macro_use] extern crate notify_backend;
//! extern crate notify_backend_name;
//! extern crate tempdir;
//!
//! use notify_backend_name::Backend;
//!
//! test_compliance!(Backend);
//! ```

/// Implements a set of compliance tests against your `Backend` implementation.
///
/// Every supported `Capability` is tested, if it can be done automatically:
///
///  - `WatchFolders`
///  - `WatchFiles`
///  - `WatchRecursively`
///  - `EmitOnAccess`
///  - `FollowSymlinks`
///  - `TrackRelated`
///
/// For internal reasons, tests covering events which your backend explicitely does not support
/// will still be run, but they will always pass.
#[macro_export]
macro_rules! test_compliance {
<<<<<<< HEAD
    ( $Backend:ident ) => (
        use futures::Future;
        use futures::stream::Stream;
        use tokio::executor::current_thread;
=======
    ($Backend:ident) => {
        use futures::stream::Stream;
        use futures::Async;
>>>>>>> 69ab0dbf
        use notify_backend::prelude::*;
        use std::fs::{create_dir, rename, File};
        use std::io::Write;
        #[cfg(unix)]
        use std::os::unix::fs::symlink;
        use std::path::PathBuf;
        use std::thread;
        use std::sync::mpsc;
        use std::time::Duration;
        use tempdir::TempDir;

        struct BackendExecutor {
            event_rx: mpsc::Receiver<Event>,
        }

        impl BackendExecutor {
            pub fn new(paths: Vec<PathBuf>) -> BackendExecutor {
                let (event_tx, event_rx) = mpsc::channel();
                thread::spawn(move || {
                    let backend = $Backend::new(paths).expect("init backend");
                    let watcher = backend.for_each(move |event| {
                        event_tx.send(event).expect("send to backend executor event channel");
                        Ok(())
                    })
                    .map_err(|_| ());
                    current_thread::run(|_| {
                        current_thread::spawn(watcher);
                    });
                });
                BackendExecutor {
                    event_rx,
                }
            }

            pub fn events(&self) -> Vec<Event> {
                thread::sleep(Duration::from_millis(25));
                self.event_rx.try_iter().collect()
            }
        }

        #[test]
        fn cap_watch_folder() {
            if !$Backend::capabilities().contains(&Capability::WatchFolders) {
                return assert!(true);
            }

            let dir = TempDir::new("cap_watch_folder").expect("create tmp dir");
            let path = dir.path().to_path_buf();
            let executor = BackendExecutor::new(vec![path]);

            let filepath = PathBuf::from("file.within");
            let filepathwithin = dir.path().join(&filepath);
            let mut filewithin = File::create(filepathwithin).expect("create tmp file");

            {
                let events = executor.events();
                assert!(events.len() > 0, "receive at least one event");

                let creates = events.iter().filter(|e| e.kind.is_create());
                assert!(creates.count() > 0, "receive at least one Create event");
            }

            writeln!(
                filewithin,
                "Everybody can talk to crickets, the trick is getting them to talk back."
            ).expect("write to file");

            {
                let events = executor.events();
                assert!(events.len() > 0, "receive at least one event");

                let modifies = events.iter().filter(|e| e.kind.is_modify());
                assert!(modifies.count() > 0, "receive at least one Modify event");
            }
        }

        #[test]
        fn cap_watch_file() {
            if !$Backend::capabilities().contains(&Capability::WatchFiles) {
                return assert!(true);
            }

            let dir = TempDir::new("cap_watch_file").expect("create tmp dir");
            let filepath = PathBuf::from("file.within");
            let filepathwithin = dir.path().join(&filepath);
            let mut filewithin = File::create(&filepathwithin).expect("create tmp file");

            let executor = BackendExecutor::new(vec![filepathwithin]);

            writeln!(
                filewithin,
                "That's a rabbit! I'm not eating a bunny rabbit."
            ).expect("write to file");

            {
                let events = executor.events();
                assert!(events.len() > 0, "receive at least one event");

                let modifies = events.iter().filter(|e| e.kind.is_modify());
                assert!(modifies.count() > 0, "receive at least one Modify event");
            }
        }

        #[test]
        fn cap_watch_recursively() {
            if !$Backend::capabilities().contains(&Capability::WatchRecursively) {
                return assert!(true);
            }

            let dir = TempDir::new("cap_watch_file").expect("create tmp dir");
            let dirpath = dir.path().to_path_buf();
            let subdirname = String::from("folder.within");
            let subdirpath = dirpath.join(&subdirname);
            create_dir(&subdirpath).expect("create tmp dir");

            let executor = BackendExecutor::new(vec![dirpath]);

            let filename = String::from("file.within");
            let filepath = subdirpath.join(&filename);
            let mut file = File::create(&filepath).expect("create tmp file");

            {
                let events = executor.events();
                assert!(events.len() > 0, "receive at least one event");

                let creates = events.iter().filter(|e| e.kind.is_create());
                assert!(creates.count() > 0, "receive at least one Create event");
            }

            writeln!(file, "The term is 'shipping'. And yes. Yes I am.").expect("write to file");

            {
                let events = executor.events();
                assert!(events.len() > 0, "receive at least one event");

                let modifies = events.iter().filter(|e| e.kind.is_modify());
                assert!(modifies.count() > 0, "receive at least one Modify event");
            }
        }

        #[test]
        fn cap_emit_on_access() {
            if !$Backend::capabilities().contains(&Capability::EmitOnAccess) {
                return assert!(true);
            }

            if $Backend::capabilities().contains(&Capability::WatchFiles) {
                let dir = TempDir::new("cap_emit_on_access").expect("create tmp dir");
                let filename = String::from("file");
                let filepath = dir.path().join(&filename);
                File::create(&filepath).expect("create tmp file");

                let executor = BackendExecutor::new(vec![filepath.clone()]);

                File::open(&filepath).expect("open tmp file");

                {
                    let events = executor.events();
                    assert!(events.len() > 0, "receive at least one event");

                    let accesses = events.iter().filter(|e| e.kind.is_access());
                    assert!(accesses.count() > 0, "receive at least one Access event");
                }
            } else {
                unimplemented!();
            }
        }

        #[test]
        fn cap_follow_symlinks() {
            if !$Backend::capabilities().contains(&Capability::FollowSymlinks) {
                return assert!(true);
            }

            if $Backend::capabilities().contains(&Capability::WatchFiles) {
                let dir = TempDir::new("cap_emit_on_access").expect("create tmp dir");
                let filename = String::from("file");
                let filepath = dir.path().join(&filename);
                let mut file = File::create(&filepath).expect("create tmp file");
                let linkname = String::from("link");
                let linkpath = dir.path().join(&linkname);
                if cfg!(unix) {
                    symlink(&filepath, &linkpath).expect("create symlink");
                } else {
                    unimplemented!();
                }

                let executor = BackendExecutor::new(vec![linkpath]);

                writeln!(
                    file,
                    "Everybody can talk to crickets, the trick is getting them to talk back."
                ).expect("write to file");

                {
                    let events = executor.events();
                    assert!(events.len() > 0, "receive at least one event");

                    let modifies = events.iter().filter(|e| e.kind.is_modify());
                    assert!(modifies.count() > 0, "receive at least one Modify event");
                }
            } else {
                unimplemented!();
            }
        }

        #[test]
        fn cap_track_related() {
            if !$Backend::capabilities().contains(&Capability::TrackRelated) {
                return assert!(true);
            }

            if $Backend::capabilities().contains(&Capability::WatchFolders) {
                let dir = TempDir::new("cap_emit_on_access").expect("create tmp dir");
                let path = dir.path().to_path_buf();
                let filename_a = String::from("file_a");
                let filepath_a = dir.path().join(&filename_a);
                let filename_b = String::from("file_b");
                let filepath_b = dir.path().join(&filename_b);
                File::create(&filepath_a).expect("create tmp file");

                let executor = BackendExecutor::new(vec![path]);

                rename(&filepath_a, &filepath_b).expect("rename file");

                {
                    let events = executor.events();
                    assert!(events.len() > 0, "receive at least one event");

                    let modify_events_with_relids = events
                        .iter()
                        .filter(|e| e.kind.is_modify() && e.relid.is_some())
                        .collect::<Vec<_>>();

                    if modify_events_with_relids.len() > 0 {
                        let relid = modify_events_with_relids[0].relid;
                        let modifies = modify_events_with_relids
                            .iter()
                            .filter(|e| e.relid == relid);
                        assert!(
                            modifies.count() == 2,
                            "receive exactly two related Modify events"
                        );
                    } else {
                        let modifies = events
                            .iter()
                            .filter(|e| e.kind.is_modify() && e.paths.len() > 1);
                        assert!(modifies.count() > 0, "receive related Modify events");
                    }
                }
            } else {
                unimplemented!();
            }
        }
    };
}<|MERGE_RESOLUTION|>--- conflicted
+++ resolved
@@ -30,16 +30,10 @@
 /// will still be run, but they will always pass.
 #[macro_export]
 macro_rules! test_compliance {
-<<<<<<< HEAD
     ( $Backend:ident ) => (
         use futures::Future;
         use futures::stream::Stream;
         use tokio::executor::current_thread;
-=======
-    ($Backend:ident) => {
-        use futures::stream::Stream;
-        use futures::Async;
->>>>>>> 69ab0dbf
         use notify_backend::prelude::*;
         use std::fs::{create_dir, rename, File};
         use std::io::Write;
