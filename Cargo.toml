[package]
name = "notify"
version = "5.0.0-pre.10"

description = "Cross-platform filesystem notification library"
documentation = "https://docs.rs/notify"
homepage = "https://github.com/notify-rs/notify"
repository = "https://github.com/notify-rs/notify.git"
readme = "README.md"
license = "CC0-1.0 OR Artistic-2.0"
keywords = ["events", "filesystem", "notify", "watch"]
categories = ["filesystem"]
authors = [
  "Félix Saparelli <me@passcod.name>",
  "Daniel Faust <hessijames@gmail.com>"
]

edition = "2018"
exclude = [
  "/clippy.toml",
  ".github/*"
]

[dependencies]
bitflags = "1.0.4"
crossbeam-channel = "0.5.0"
filetime = "0.2.6"
libc = "0.2.4"
serde = { version = "1.0.89", features = ["derive"], optional = true }
walkdir = "2.0.1"

[target.'cfg(target_os="linux")'.dependencies]
inotify = { version = "0.9", default-features = false }
mio = { version = "0.7.7", features = ["os-ext"] }

[target.'cfg(target_os="macos")'.dependencies]
fsevent-sys = { version = "4", optional = true }
kqueue = { version = "1.0", optional = true }
mio = { version = "0.7.7", features = ["os-ext"], optional = true }

[target.'cfg(windows)'.dependencies]
winapi = { version = "0.3.8", features = ["fileapi", "handleapi", "ioapiset", "minwinbase", "synchapi", "winbase", "winnt"] }

[target.'cfg(any(target_os="freebsd", target_os="openbsd", target_os = "netbsd", target_os = "dragonflybsd"))'.dependencies]
kqueue = "1.0"
mio = { version = "0.7.7", features = ["os-ext"] }

[dev-dependencies]
futures = "0.3"
serde_json = "1.0.39"
tempfile = "3.2.0"

[features]
default = ["macos_fsevent"]
timing_tests = []
manual_tests = []
<<<<<<< HEAD
macos_kqueue = ["kqueue", "mio"]
macos_fsevent = ["fsevent-sys"]
=======

[patch.crates-io]
notify = { path = "." }

[workspace]
members = [
  ".",
  "examples/hot_reload_tide"
]
>>>>>>> 1fac9cae
<|MERGE_RESOLUTION|>--- conflicted
+++ resolved
@@ -54,10 +54,8 @@
 default = ["macos_fsevent"]
 timing_tests = []
 manual_tests = []
-<<<<<<< HEAD
 macos_kqueue = ["kqueue", "mio"]
 macos_fsevent = ["fsevent-sys"]
-=======
 
 [patch.crates-io]
 notify = { path = "." }
@@ -66,5 +64,4 @@
 members = [
   ".",
   "examples/hot_reload_tide"
-]
->>>>>>> 1fac9cae
+]