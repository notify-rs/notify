dist: xenial
language: rust

cache:
  - directories:
    - $HOME/.cargo
    - target/debug/deps
    - target/$TARGET/debug/deps
before_cache:
  # Travis can't cache files that are not readable by "others"
  - chmod -R a+r $HOME/.cargo

stages:
  - smoke (check, audit, test)
  - test stables
  - check minimum version
  - check nightlies

jobs:
  include:
    - stage: smoke (check, audit, test)
      env: CARGO_SMOKE=1
      os: linux

    - stage: test stables
      env: CARGO_TEST=1
      os: windows
    - env: CARGO_TEST=1
      os: osx

    - stage: check minimum version
      rust: 1.26.1
      os: linux
    - rust: 1.26.1
      os: windows
    - rust: 1.26.1
      os: osx

    - stage: check nightlies
      rust: nightly
      os: linux
    - rust: nightly
      os: windows
    - rust: nightly
      os: osx

before_install:
  - set -e
  - |
    if [ $TRAVIS_OS_NAME = windows ]; then
      choco install windows-sdk-10.0
    fi
    if [[ ! -z "$CARGO_SMOKE" ]]; then
      which cargo-audit || cargo install --debug cargo-audit
    fi
# --debug for faster build at the minimal expense of runtime speed

script:
  - |
    if [[ ! -z "$CARGO_SMOKE" ]]; then
<<<<<<< HEAD
      cargo check
      cargo audit
      cargo test
    elif [[ ! -z "$CARGO_TEST" ]]; then
      cargo test
    else
      cargo check
=======
      cargo check --features serde
      cargo audit
      cargo test --features serde
    elif [[ ! -z "$CARGO_TEST" ]]; then
      cargo test --features serde
    else
      cargo check --features serde
>>>>>>> 7091b8a5
    fi

after_script: set +e

branches:
  only:
    # release tags
    - /^v\d+\.\d+\.\d+.*$/

    # test branches
    - /^try-/

    # main branches
    - main
    - next<|MERGE_RESOLUTION|>--- conflicted
+++ resolved
@@ -58,15 +58,6 @@
 script:
   - |
     if [[ ! -z "$CARGO_SMOKE" ]]; then
-<<<<<<< HEAD
-      cargo check
-      cargo audit
-      cargo test
-    elif [[ ! -z "$CARGO_TEST" ]]; then
-      cargo test
-    else
-      cargo check
-=======
       cargo check --features serde
       cargo audit
       cargo test --features serde
@@ -74,7 +65,6 @@
       cargo test --features serde
     else
       cargo check --features serde
->>>>>>> 7091b8a5
     fi
 
 after_script: set +e
